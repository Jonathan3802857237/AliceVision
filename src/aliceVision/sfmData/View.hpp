--- conflicted
+++ resolved
@@ -211,17 +211,6 @@
    * @return the exposure compensation
    */
   float getEvCompensation(float refEv) const
-<<<<<<< HEAD
-  {
-      float evComp = 1.0f;
-      float comp = getEv() - refEv;
-
-      if(getEv() != -1)
-          evComp = std::pow(2.0f, comp);
-
-      return evComp;
-  }
-=======
     {
         const float ev = getEv();
         if(ev == -1)
@@ -229,7 +218,6 @@
 
         return std::pow(2.0f, ev - refEv);
     }
->>>>>>> 23e7ee98
 
 
   /**
