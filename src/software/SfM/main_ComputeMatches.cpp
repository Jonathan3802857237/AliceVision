--- conflicted
+++ resolved
@@ -73,13 +73,9 @@
   std::string sNearestMatchingMethod = "AUTO";
   bool bForce = false;
   bool bGuided_matching = false;
-<<<<<<< HEAD
-  int imax_iteration = 1024;
+  int imax_iteration = 2048;
   bool matchFilePerImage = false;
   bool orderPairs = false;
-=======
-  int imax_iteration = 2048;
->>>>>>> c7e82039
 
   //required
   cmd.add( make_option('i', sSfM_Data_Filename, "input_file") );
@@ -396,7 +392,7 @@
         ExportPairedIndMatchFilePerImage(map_PutativesMatches, sMatchesDirectory, sPutativeMatchesFilename);
       }
     }
-    std::cout << "Task (Regions Matching) done in (s): " << timer.elapsed() << std::endl;
+    std::cout << "Task (Regions Loading+Matching) done in (s): " << timer.elapsed() << std::endl;
   }
   //-- export putative matches Adjacency matrix
   PairWiseMatchingToAdjacencyMatrixSVG(vec_fileNames.size(),
